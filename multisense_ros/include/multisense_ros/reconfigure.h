--- conflicted
+++ resolved
@@ -49,11 +49,8 @@
 #include <multisense_ros/st21_sgm_vga_imuConfig.h>
 #include <multisense_ros/mono_cmv2000Config.h>
 #include <multisense_ros/mono_cmv4000Config.h>
-<<<<<<< HEAD
+#include <multisense_ros/s27_sgm_AR0234Config.h>
 #include <multisense_ros/camera_utilities.h>
-=======
-#include <multisense_ros/s27_sgm_AR0234Config.h>
->>>>>>> 3f9bd92d
 
 namespace multisense_ros {
 
@@ -84,7 +81,7 @@
     void callback_st21_vga          (multisense_ros::st21_sgm_vga_imuConfig&   config, uint32_t level);
     void callback_mono_cmv2000      (multisense_ros::mono_cmv2000Config&       config, uint32_t level);
     void callback_mono_cmv4000      (multisense_ros::mono_cmv4000Config&       config, uint32_t level);
-    void callback_s27_AR0234        (multisense_ros::s27_sgm_AR0234Config&       config, uint32_t level);
+    void callback_s27_AR0234        (multisense_ros::s27_sgm_AR0234Config&     config, uint32_t level);
 
     //
     // Internal helper functions
@@ -125,7 +122,6 @@
     //
     // Dynamic reconfigure server variations
 
-<<<<<<< HEAD
     std::shared_ptr< dynamic_reconfigure::Server<multisense_ros::sl_bm_cmv2000Config> >      server_sl_bm_cmv2000_;
     std::shared_ptr< dynamic_reconfigure::Server<multisense_ros::sl_bm_cmv2000_imuConfig> >  server_sl_bm_cmv2000_imu_;
     std::shared_ptr< dynamic_reconfigure::Server<multisense_ros::sl_bm_cmv4000Config> >      server_sl_bm_cmv4000_;
@@ -136,19 +132,7 @@
     std::shared_ptr< dynamic_reconfigure::Server<multisense_ros::st21_sgm_vga_imuConfig> >   server_st21_vga_;
     std::shared_ptr< dynamic_reconfigure::Server<multisense_ros::mono_cmv2000Config> >       server_mono_cmv2000_;
     std::shared_ptr< dynamic_reconfigure::Server<multisense_ros::mono_cmv4000Config> >       server_mono_cmv4000_;
-=======
-    boost::shared_ptr< dynamic_reconfigure::Server<multisense_ros::sl_bm_cmv2000Config> >      server_sl_bm_cmv2000_;
-    boost::shared_ptr< dynamic_reconfigure::Server<multisense_ros::sl_bm_cmv2000_imuConfig> >  server_sl_bm_cmv2000_imu_;
-    boost::shared_ptr< dynamic_reconfigure::Server<multisense_ros::sl_bm_cmv4000Config> >      server_sl_bm_cmv4000_;
-    boost::shared_ptr< dynamic_reconfigure::Server<multisense_ros::sl_bm_cmv4000_imuConfig> >  server_sl_bm_cmv4000_imu_;
-    boost::shared_ptr< dynamic_reconfigure::Server<multisense_ros::sl_sgm_cmv2000_imuConfig> > server_sl_sgm_cmv2000_imu_;
-    boost::shared_ptr< dynamic_reconfigure::Server<multisense_ros::sl_sgm_cmv4000_imuConfig> > server_sl_sgm_cmv4000_imu_;
-    boost::shared_ptr< dynamic_reconfigure::Server<multisense_ros::bcam_imx104Config> >        server_bcam_imx104_;
-    boost::shared_ptr< dynamic_reconfigure::Server<multisense_ros::st21_sgm_vga_imuConfig> >   server_st21_vga_;
-    boost::shared_ptr< dynamic_reconfigure::Server<multisense_ros::mono_cmv2000Config> >       server_mono_cmv2000_;
-    boost::shared_ptr< dynamic_reconfigure::Server<multisense_ros::mono_cmv4000Config> >       server_mono_cmv4000_;
-    boost::shared_ptr< dynamic_reconfigure::Server<multisense_ros::s27_sgm_AR0234Config> >     server_s27_AR0234_;
->>>>>>> 3f9bd92d
+    std::shared_ptr< dynamic_reconfigure::Server<multisense_ros::s27_sgm_AR0234Config> >     server_s27_AR0234_;
 
     //
     // Cached values for supported sub-systems (these may be unavailable on
