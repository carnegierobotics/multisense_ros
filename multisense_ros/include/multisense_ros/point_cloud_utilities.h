--- conflicted
+++ resolved
@@ -44,11 +44,7 @@
 template <typename T>
 uint8_t messageFormat();
 
-<<<<<<< HEAD
-template <typename T>
-=======
 template <typename PointT, typename ColorT>
->>>>>>> c01cea8e
 sensor_msgs::PointCloud2 initializePointcloud(bool dense,
                                                const std::string& frame_id,
                                                const std::string &color_channel)
@@ -82,7 +78,25 @@
     return point_cloud;
 }
 
-void writePoint(sensor_msgs::PointCloud2 &pointcloud, const size_t index, const Eigen::Vector3f &point, const uint32_t color);
+template <typename ColorT>
+void writePoint(sensor_msgs::PointCloud2 &pointcloud, const size_t index, const Eigen::Vector3f &point, const ColorT color)
+{
+    assert(index < pointcloud.data.size());
+
+    float* cloudP = reinterpret_cast<float*>(&(pointcloud.data[index * pointcloud.point_step]));
+
+    assert(pointcloud.fields[0].datatype == messageFormat<float>());
+    assert(pointcloud.fields[1].datatype == messageFormat<float>());
+    assert(pointcloud.fields[2].datatype == messageFormat<float>());
+    cloudP[0] = point[0];
+    cloudP[1] = point[1];
+    cloudP[2] = point[2];
+
+    assert(pointcloud.fields[3].datatype == messageFormat<ColorT>());
+
+    ColorT* colorP = reinterpret_cast<ColorT*>(&(cloudP[3]));
+    colorP[0] = color;
+}
 
 void writePoint(sensor_msgs::PointCloud2 &pointcloud,
                 size_t pointcloud_index,
