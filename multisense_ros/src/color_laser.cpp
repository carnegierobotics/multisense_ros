--- conflicted
+++ resolved
@@ -54,11 +54,7 @@
     //
     // Initialize point cloud structure
 
-<<<<<<< HEAD
-    color_laser_pointcloud_ = initializePointcloud<float>(true, "/left_camera_optical_frame", "rgb");
-=======
     color_laser_pointcloud_ = initializePointcloud<float, uint32_t>(true, "/left_camera_optical_frame", "rgb");
->>>>>>> c01cea8e
 
     color_laser_publisher_ = nh.advertise<sensor_msgs::PointCloud2>("lidar_points2_color",
                                                                    10,
