--- conflicted
+++ resolved
@@ -80,7 +80,6 @@
         return;
     }
 
-<<<<<<< HEAD
     status = driver_->getDeviceModes(deviceModes);
     if (Status_Ok != status) {
         ROS_ERROR("Reconfigure: failed to query device modes: %s",
@@ -92,8 +91,6 @@
         std::any_of(deviceModes.begin(), deviceModes.end(), [](const auto &mode) {
             return (mode.supportedDataSources & Source_Ground_Surface_Spline_Data) &&
                    (mode.supportedDataSources & Source_Ground_Surface_Class_Image); });
-=======
->>>>>>> adcda910
 
     if (deviceInfo.lightingType != 0 || system::DeviceInfo::HARDWARE_REV_MULTISENSE_KS21 == deviceInfo.hardwareRevision)
     {
@@ -752,14 +749,18 @@
 
 template<class T> void Reconfigure::configureStereoProfileWithGroundSurface(crl::multisense::image::Config &cfg, const T& dyn)
 {
-<<<<<<< HEAD
     crl::multisense::CameraProfile profile = crl::multisense::User_Control;
     profile |= (dyn.detail_disparity_profile ? crl::multisense::Detail_Disparity : profile);
     profile |= (dyn.high_contrast_profile ? crl::multisense::High_Contrast : profile);
     profile |= (dyn.show_roi_profile ? crl::multisense::Show_ROIs : profile);
     profile |= (dyn.full_res_aux_profile ? crl::multisense::Full_Res_Aux_Cam : profile);
     profile |= (dyn.ground_surface_profile ? crl::multisense::Ground_Surface : profile);
-=======
+
+    cfg.setCameraProfile(profile);
+}
+
+template<class T> void Reconfigure::configureExtrinsics(const T& dyn)
+{
     constexpr float deg_to_rad = M_PI / 180.0f;
     if (std::abs(dyn.origin_from_camera_position_x_m - calibration_.x) < 1e-3 &&
         std::abs(dyn.origin_from_camera_position_y_m - calibration_.y) < 1e-3 &&
@@ -769,13 +770,7 @@
         std::abs(dyn.origin_from_camera_rotation_z_deg * deg_to_rad - calibration_.yaw) < 1e-3) {
         return;
     }
->>>>>>> adcda910
-
-    cfg.setCameraProfile(profile);
-}
-
-template<class T> void Reconfigure::configureExtrinsics(const T& dyn)
-{
+
     //
     // Update calibration on camera via libmultisense
 
