--- conflicted
+++ resolved
@@ -1,28 +1,15 @@
 <launch>
 
-<<<<<<< HEAD
-  <!-- Valid Sensor types are SL, S7, S7S, S21, S21B, S27, S30, BCAM,
-                              remote_head_vpb, remote_head_stereo, and remote_head_monocam -->
-
-  <arg name="ip_address" default="10.66.171.21" />
-  <arg name="namespace"  default="multisense" />
-  <arg name="mtu"        default="7200" />
-  <arg name="sensor"     default="S21" />
-  <arg name="head_id"    default="-1" />
-  <arg name="launch_robot_state_publisher" default="true" />
-  <arg name="launch_color_laser_publisher" default="false" />
-  <arg name="nodes_prefix" default="$(arg namespace)" />
-  <arg name="tf_prefix" default="$(arg namespace)" />
-=======
   <arg name="ip_address" default="10.66.171.21" doc="IP address of the multisense being connected to" />
   <arg name="namespace"  default="multisense"   doc="Namespace for all topics for this multisense instance" />
   <arg name="mtu"        default="7200"         doc="The maximum packet size that image data will be broken into when sent from the multisense. Setting to values above network adapter MTU will block image data from camera" />
-  <arg name="sensor"     default="S21"          doc="The camera type. Used to determine the URDF model that will be loaded.
+  <arg name="sensor"     default="S30"          doc="The camera type. Used to determine the URDF model that will be loaded.
   Options:
     SL,
     S7,
     S7S,
     S21,
+    S21B,
     S27,
     S30,
     BCAM,
@@ -34,7 +21,6 @@
   <arg name="launch_color_laser_publisher" default="false" doc="Set true to launch the laser colorization publisher for SL cameras" />
   <arg name="nodes_prefix" default="$(arg namespace)" doc="Prefix used for naming the nodes on launch" />
   <arg name="tf_prefix" default="$(arg namespace)" doc="Prefix used for transform names" />
->>>>>>> addac372
 
   <!-- Robot state publisher -->
   <group if = "$(arg launch_robot_state_publisher)">
